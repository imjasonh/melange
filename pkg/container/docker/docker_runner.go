// Copyright 2022 Chainguard, Inc.
//
// Licensed under the Apache License, Version 2.0 (the "License");
// you may not use this file except in compliance with the License.
// You may obtain a copy of the License at
//
//     http://www.apache.org/licenses/LICENSE-2.0
//
// Unless required by applicable law or agreed to in writing, software
// distributed under the License is distributed on an "AS IS" BASIS,
// WITHOUT WARRANTIES OR CONDITIONS OF ANY KIND, either express or implied.
// See the License for the specific language governing permissions and
// limitations under the License.

package docker

import (
	"context"
	"fmt"
	"io"
	"os"
	"os/user"

	"go.opentelemetry.io/otel"
	"golang.org/x/sync/errgroup"

	apko_build "chainguard.dev/apko/pkg/build"
	apko_oci "chainguard.dev/apko/pkg/build/oci"
	apko_types "chainguard.dev/apko/pkg/build/types"
	"chainguard.dev/melange/internal/contextreader"
	"chainguard.dev/melange/internal/logwriter"
	mcontainer "chainguard.dev/melange/pkg/container"
	"github.com/chainguard-dev/clog"
	"github.com/docker/cli/cli/streams"
	"github.com/docker/docker/api/types/container"
	"github.com/docker/docker/api/types/image"
	"github.com/docker/docker/api/types/mount"
	"github.com/docker/docker/client"
	"github.com/docker/docker/pkg/stdcopy"
	v1 "github.com/google/go-containerregistry/pkg/v1"
	"github.com/google/go-containerregistry/pkg/v1/empty"
	image_spec "github.com/opencontainers/image-spec/specs-go/v1"
	"k8s.io/apimachinery/pkg/api/resource"
)

var _ mcontainer.Debugger = (*docker)(nil)

const (
	DockerName = "docker"

	runnerWorkdir = "/home/build"
)

// docker is a Runner implementation that uses the docker library.
type docker struct {
	cli *client.Client
}

// NewRunner returns a Docker Runner implementation.
func NewRunner(ctx context.Context) (mcontainer.Runner, error) {
	cli, err := client.NewClientWithOpts(client.FromEnv, client.WithAPIVersionNegotiation())
	if err != nil {
		return nil, err
	}

	return &docker{
		cli: cli,
	}, nil
}

func (dk *docker) Name() string {
	return DockerName
}

func (dk *docker) Close() error {
	return dk.cli.Close()
}

// StartPod starts a pod for supporting a Docker task, if
// necessary.
func (dk *docker) StartPod(ctx context.Context, cfg *mcontainer.Config) error {
	log := clog.FromContext(ctx)

	ctx, span := otel.Tracer("melange").Start(ctx, "docker.StartPod")
	defer span.End()

	mounts := []mount.Mount{}
	for _, bind := range cfg.Mounts {
		// We skip mounting in some files that we don't need in this mode
		if bind.Source == mcontainer.DefaultResolvConfPath {
			continue
		}

		mounts = append(mounts, mount.Mount{
			Type:   mount.TypeBind,
			Source: bind.Source,
			Target: bind.Destination,
		})
	}

	hostConfig := &container.HostConfig{
		Mounts:    mounts,
		Resources: container.Resources{},
	}

	if cfg.CPU != "" {
		res, err := resource.ParseQuantity(cfg.CPU)
		if err != nil {
			return fmt.Errorf("parsing CPU resource: %w", err)
		}
		hostConfig.Resources.NanoCPUs = int64(res.AsApproximateFloat64() * 1000000000)
	}
	if cfg.Memory != "" {
		res, err := resource.ParseQuantity(cfg.Memory)
		if err != nil {
			return fmt.Errorf("parsing memory resource: %w", err)
		}
		hostConfig.Resources.Memory = res.Value()
	}

	platform := &image_spec.Platform{
		Architecture: cfg.Arch.String(),
		OS:           "linux",
	}

	// ldconfig is run to prime ld.so.cache for glibc packages which require it.
	resp, err := dk.cli.ContainerCreate(ctx, &container.Config{
		Image: cfg.ImgRef,
		Cmd:   []string{"/bin/sh", "-c", "[ -x /sbin/ldconfig ] && /sbin/ldconfig /lib || true\nwhile true; do sleep 5; done"},
		Tty:   false,
		Labels: map[string]string{
			"dev.chainguard.melange":         "true",
			"dev.chainguard.melange.package": cfg.PackageName,
		},
	}, hostConfig, nil, platform, "")
	if err != nil {
		return err
	}

	if err := dk.cli.ContainerStart(ctx, resp.ID, container.StartOptions{}); err != nil {
		return err
	}

	cfg.PodID = resp.ID
	log.Debugf("pod %s started", cfg.PodID)

	return nil
}

// TerminatePod terminates a pod for supporting a Docker task,
// if necessary.
func (dk *docker) TerminatePod(ctx context.Context, cfg *mcontainer.Config) error {
	log := clog.FromContext(ctx)
	ctx, span := otel.Tracer("melange").Start(ctx, "docker.TerminatePod")
	defer span.End()

	if cfg.PodID == "" {
		return fmt.Errorf("pod not running")
	}

	if err := dk.cli.ContainerRemove(ctx, cfg.PodID, container.RemoveOptions{
		Force: true,
	}); err != nil {
		return err
	}

	log.Infof("pod %s terminated", cfg.PodID)

	return nil
}

// TestUsability determines if the Docker runner can be used
// as a container runner.
func (dk *docker) TestUsability(ctx context.Context) bool {
	log := clog.FromContext(ctx)
	if _, err := dk.cli.Ping(ctx); err != nil {
		log.Infof("cannot use docker for containers: %v", err)
		return false
	}

	return true
}

// OCIImageLoader create a loader to load an OCI image into the docker daemon.
func (dk *docker) OCIImageLoader() mcontainer.Loader {
	return &dockerLoader{
		cli: dk.cli,
	}
}

// TempDir returns the base for temporary directory. For docker
// this is whatever the system provides.
func (dk *docker) TempDir() string {
	return ""
}

// waitForCommand waits for a command to complete in the pod.
func (dk *docker) waitForCommand(ctx context.Context, r io.Reader) error {
	// log := clog.FromContext(ctx)
	ctx, span := otel.Tracer("melange").Start(ctx, "waitForCommand")
	defer span.End()

	log := clog.FromContext(ctx)
	stdout, stderr := logwriter.New(log.Info), logwriter.New(log.Warn)
	defer stdout.Close()
	defer stderr.Close()

	// Wrap this in a contextReader so we respond to cancel.
	ctx, cancel := context.WithCancel(ctx)
	defer cancel()
	ctxr := contextreader.New(ctx, r)

	_, err := stdcopy.StdCopy(stdout, stderr, ctxr)
	return err
}

// Run runs a Docker task given a Config and command string.
// The resultant filesystem can be read from the io.ReadCloser
func (dk *docker) Run(ctx context.Context, cfg *mcontainer.Config, args ...string) error {
	if cfg.PodID == "" {
		return fmt.Errorf("pod not running")
	}

	environ := []string{}
	for k, v := range cfg.Environment {
		environ = append(environ, fmt.Sprintf("%s=%s", k, v))
	}

<<<<<<< HEAD
	// Default to the current user's UID
	// Use a configured UID if it's not empty
	currentUser, err := user.Current()
	if err != nil {
		return fmt.Errorf("failed to get current user: %w", err)
	}

	uid := currentUser.Uid
	if cfg.RunAs != "" {
		uid = cfg.RunAs
	}

	taskIDResp, err := dk.cli.ContainerExecCreate(ctx, cfg.PodID, types.ExecConfig{
		User:         uid,
=======
	taskIDResp, err := dk.cli.ContainerExecCreate(ctx, cfg.PodID, container.ExecOptions{
		User:         cfg.RunAs,
>>>>>>> ff699b7a
		Cmd:          args,
		WorkingDir:   runnerWorkdir,
		Env:          environ,
		Tty:          false,
		AttachStderr: true,
		AttachStdout: true,
	})
	if err != nil {
		return fmt.Errorf("failed to create exec task inside pod: %w", err)
	}

	attachResp, err := dk.cli.ContainerExecAttach(ctx, taskIDResp.ID, container.ExecStartOptions{
		Tty: false,
	})
	if err != nil {
		return fmt.Errorf("failed to attach to exec task: %w", err)
	}
	defer attachResp.Close()

	if err := dk.waitForCommand(ctx, attachResp.Reader); err != nil {
		return err
	}

	inspectResp, err := dk.cli.ContainerExecInspect(ctx, taskIDResp.ID)
	if err != nil {
		return fmt.Errorf("failed to get exit code from task: %w", err)
	}

	switch inspectResp.ExitCode {
	case 0:
		return nil
	default:
		return fmt.Errorf("task exited with code %d", inspectResp.ExitCode)
	}
}

func (dk *docker) Debug(ctx context.Context, cfg *mcontainer.Config, args ...string) error {
	if cfg.PodID == "" {
		return fmt.Errorf("pod not running")
	}

	environ := []string{}
	for k, v := range cfg.Environment {
		environ = append(environ, fmt.Sprintf("%s=%s", k, v))
	}

	outterm := streams.NewOut(os.Stdout)
	h, w := outterm.GetTtySize()
	size := [2]uint{h, w}

	taskIDResp, err := dk.cli.ContainerExecCreate(ctx, cfg.PodID, container.ExecOptions{
		Cmd:          args,
		WorkingDir:   runnerWorkdir,
		Env:          environ,
		Tty:          true,
		ConsoleSize:  &size,
		AttachStdin:  true,
		AttachStderr: true,
		AttachStdout: true,
	})
	if err != nil {
		return fmt.Errorf("failed to create debug exec task inside pod: %w", err)
	}

	attachResp, err := dk.cli.ContainerExecAttach(ctx, taskIDResp.ID, container.ExecStartOptions{
		ConsoleSize: &size,
		Tty:         true,
	})
	if err != nil {
		return fmt.Errorf("failed to attach to exec task: %w", err)
	}
	defer attachResp.Close()

	if err := outterm.SetRawTerminal(); err != nil {
		return fmt.Errorf("set raw out: %w", err)
	}
	defer outterm.RestoreTerminal()

	// When the container exits, we call cancelin() to stop Copy()ing from stdin.
	inctx, cancelin := context.WithCancel(ctx)

	var g errgroup.Group

	// Wire up stdin to into a tty into the Attach connection.
	g.Go(func() error {
		interm := streams.NewIn(os.Stdin)
		if err := interm.SetRawTerminal(); err != nil {
			return fmt.Errorf("set raw in: %w", err)
		}
		defer interm.RestoreTerminal()

		// Allows us to cancel the Read().
		ctxr := contextreader.New(inctx, interm)

		if _, err := io.Copy(attachResp.Conn, ctxr); err != nil {
			return fmt.Errorf("copy in : %w", err)
		}

		return nil
	})

	// Copy from the Attach reader to stdout tty.
	g.Go(func() error {
		defer cancelin()

		if _, err := io.Copy(outterm, attachResp.Reader); err != nil {
			return fmt.Errorf("copy out: %w", err)
		}

		return nil
	})

	if err := g.Wait(); err != nil {
		return err
	}

	// Poll docker once per second to see if the container has exited yet.
	inspectResp, err := dk.cli.ContainerExecInspect(ctx, taskIDResp.ID)
	if err != nil {
		return fmt.Errorf("failed to get exit code from task: %w", err)
	}
	if inspectResp.Running {
		return fmt.Errorf("container still running")
	}
	switch inspectResp.ExitCode {
	case 0:
		return nil
	default:
		return fmt.Errorf("task exited with code %d", inspectResp.ExitCode)
	}
}

// WorkspaceTar implements Runner
// This is a noop for Docker, which uses bind-mounts to manage the workspace
func (dk *docker) WorkspaceTar(ctx context.Context, cfg *mcontainer.Config) (io.ReadCloser, error) {
	return nil, nil
}

type dockerLoader struct {
	cli *client.Client
}

func (d *dockerLoader) LoadImage(ctx context.Context, layer v1.Layer, arch apko_types.Architecture, bc *apko_build.Context) (string, error) {
	ctx, span := otel.Tracer("melange").Start(ctx, "docker.LoadImage")
	defer span.End()

	creationTime, err := bc.GetBuildDateEpoch()
	if err != nil {
		return "", err
	}

	img, err := apko_oci.BuildImageFromLayer(ctx, empty.Image, layer, bc.ImageConfiguration(), creationTime, arch)
	if err != nil {
		return "", err
	}

	ref, err := apko_oci.LoadImage(ctx, img, []string{"melange:latest"})
	if err != nil {
		return "", err
	}
	return ref.String(), nil
}

func (d *dockerLoader) RemoveImage(ctx context.Context, ref string) error {
	log := clog.FromContext(ctx)
	log.Infof("deleting image %s", ref)
	resps, err := d.cli.ImageRemove(ctx, ref, image.RemoveOptions{
		Force:         true,
		PruneChildren: true,
	})
	if err != nil {
		return err
	}

	for _, resp := range resps {
		if resp.Untagged != "" {
			log.Infof("untagged %s", resp.Untagged)
		}
		if resp.Deleted != "" {
			log.Infof("deleted %s", resp.Deleted)
		}
	}

	return nil
}<|MERGE_RESOLUTION|>--- conflicted
+++ resolved
@@ -226,7 +226,6 @@
 		environ = append(environ, fmt.Sprintf("%s=%s", k, v))
 	}
 
-<<<<<<< HEAD
 	// Default to the current user's UID
 	// Use a configured UID if it's not empty
 	currentUser, err := user.Current()
@@ -239,12 +238,8 @@
 		uid = cfg.RunAs
 	}
 
-	taskIDResp, err := dk.cli.ContainerExecCreate(ctx, cfg.PodID, types.ExecConfig{
+	taskIDResp, err := dk.cli.ContainerExecCreate(ctx, cfg.PodID, container.ExecOptions{
 		User:         uid,
-=======
-	taskIDResp, err := dk.cli.ContainerExecCreate(ctx, cfg.PodID, container.ExecOptions{
-		User:         cfg.RunAs,
->>>>>>> ff699b7a
 		Cmd:          args,
 		WorkingDir:   runnerWorkdir,
 		Env:          environ,
